--- conflicted
+++ resolved
@@ -15,11 +15,7 @@
 
     ONE_D = 1  # One-dimensional (along z) movement.
     TWO_D = 2  # Two-dimensional (in the x-z plane) movement.
-<<<<<<< HEAD
-    THREE_D = 3
-=======
     THREE_D = 3  # Three-dimensional movement.
->>>>>>> cd415377
 
 
 def cmd2pwm(thrust, pwm2rpm_scale, pwm2rpm_const, ct, pwm_min, pwm_max):
